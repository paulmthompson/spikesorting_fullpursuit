--- conflicted
+++ resolved
@@ -18,15 +18,6 @@
 
 ### Installation
 
-<<<<<<< HEAD
-#### Dependancies
-    
-conda create --name fbp
-  
-conda install conda-forge::pyopencl defaults::scipy defaults::numpy defaults::matplotlib defaults::cython defaults::psutil
-  
-pip install -e spikesorting_fullpursuit
-=======
 #### Requirements
 This package depends on the numpy and scipy python packages. Version 2.0 requires
 the sklearn.neightbors BallTree object for computing pairwise point distances. The easiest way
@@ -137,8 +128,22 @@
 relative to the space of possible datasets so unforseen new errors could be created.
 
 For more details about what has changed in version 1.1.	0, see the [CHANGELOG](CHANGELOG.md).
->>>>>>> 5f2e1076
-
+
+
+#### Install package
+Copy the remote git repository locally, for example with:
+```
+git clone https://github.com/njh27/spikesorting_fullpursuit.git
+```
+Navigate to the directory containing the package spikesorting_fullpursuit (the
+	directory where the clone command above was executed). Type:  
+```
+pip install -e spikesorting_fullpursuit
+```
+If successful, you should now be able to import the package in python using:
+```
+import spikesorting_fullpursuit
+```
 
 ### Testing with demos
 Basic usage is shown in the scripts and Jupyter notebook provided in "demos". Successfully running
