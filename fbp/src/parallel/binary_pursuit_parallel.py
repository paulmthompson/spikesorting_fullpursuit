--- conflicted
+++ resolved
@@ -780,8 +780,4 @@
         event_indices, neuron_labels, binary_pursuit_spike_bool, adjusted_clips = [], [], [], []
         print("Found a total of ZERO secret spikes", flush=True)
 
-<<<<<<< HEAD
-    return event_indices, neuron_labels, binary_pursuit_spike_bool, adjusted_clips
-=======
-    return event_indices, neuron_labels, binary_pursuit_spike_bool, adjusted_clips, out
->>>>>>> c310dab9
+    return event_indices, neuron_labels, binary_pursuit_spike_bool, adjusted_clips, out