--- conflicted
+++ resolved
@@ -7,17 +7,10 @@
 
 """
 Will save a file called "test_voltage.npy" to the directory specified in the
-<<<<<<< HEAD
-first input argument and save the ground truth spike times to the directory specified
-in the second argument.
-ex.
-    python make_and_save_voltage.py /mydir/test_voltage.npy /mydir/ground_truth.npy
-=======
 first input argument and save the ground truth spike times in the directory
 given in the second argument.
 ex.
     python make_and_save_voltage.py /mydir/test_voltage.npy /mydir/test_ground_truth.pickle
->>>>>>> c6a9642b
 
     creates a numpy voltage array saved at: /mydir/test_voltage.npy
     and an array of ground truth spike times at /mydir/test_ground_truth.pickle
